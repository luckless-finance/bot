#![allow(dead_code)]

use std::borrow::Borrow;
use std::collections::HashMap;
use std::env::current_dir;
use std::fs::File;
use std::io::Write;

use petgraph::algo::{connected_components, is_cyclic_directed, toposort};
use petgraph::dot::{Config, Dot};
use petgraph::graph::{DiGraph, NodeIndex};

use crate::dto::StrategyDTO;

pub type DagDTO = DiGraph<String, String>;

pub fn execution_order(g: &DagDTO) -> Vec<&String> {
    toposort(g, None)
        .expect("unable to toposort")
        .iter()
        .map(|node_idx: &NodeIndex| g.node_weight(*node_idx).unwrap())
        .collect()
}

pub fn to_dot_text(g: &DagDTO) -> String {
    format!("{:?}", Dot::with_config(g, &[Config::EdgeNoLabel]))
}

pub fn to_dot_file(g: &DagDTO) {
    let mut output_file = File::create(
        current_dir()
            .expect("unable to find current_dir")
            .join("output.dot"),
    )
    .expect("unable to open output file");
    let dot_text = to_dot_text(g);
    output_file
        .write_all(dot_text.as_bytes())
        .expect("unable to write file");
}

pub fn to_dag(strategy: &StrategyDTO) -> Result<DagDTO, &str> {
    let mut dag: DagDTO = DiGraph::new();
    let mut node_lookup = HashMap::new();

    // add nodes
    for calc in strategy.calculations() {
        let index = dag.add_node(calc.name().to_string());
        node_lookup.insert(calc.name(), index);
    }
    // add edges
    for calc in strategy.calculations() {
        for op in calc.operands() {
            if node_lookup.contains_key(op.value()) {
                let operand = node_lookup.get(op.value()).expect("operand not found");
                let calc = node_lookup.get(calc.name()).expect("calc not found");
                dag.add_edge(*operand, *calc, String::new());
            }
        }
    }
    match is_cyclic_directed(&dag) {
        true => Err("cyclic"),
        false => match connected_components(&dag) {
            0 => Err("zero connected components found"),
            1 => Ok(dag),
            _ => Err("more than 1 connected component found"),
        },
    }
}

#[cfg(test)]
mod tests {
    use std::borrow::Borrow;
    use std::collections::HashMap;
    use std::fs::read_to_string;
    use std::iter::Map;
    use std::path::Path;

    use petgraph::algo::{is_cyclic_directed, toposort};
    use petgraph::prelude::*;
    use petgraph::visit::{Bfs, DfsPostOrder};

    use crate::dag::{execution_order, to_dag, to_dot_file, DagDTO};
    use crate::dto::{from_path, StrategyDTO};

    fn strategy_fixture() -> StrategyDTO {
        from_path(Path::new("strategy.yaml")).expect("unable to load strategy")
    }

    fn dag_fixture() -> DagDTO {
        to_dag(strategy_fixture().borrow()).expect("unable to convert to bot")
    }

    #[test]
    fn strategy_to_dag() {
        let strategy = from_path(Path::new("strategy.yaml")).expect("unable to load strategy");
        let dag = to_dag(&strategy).expect("unable to convert to bot");
<<<<<<< HEAD
        to_dot_file(&dag);
=======
>>>>>>> e56abb3e
        assert_eq!(dag.node_count(), 5);
        assert_eq!(dag.edge_count(), 6);
        let nodes = dag
            .node_indices()
            .map(|i| dag.node_weight(i).expect("node not found"))
            .find(|d| d.as_str().eq("sma200"))
            .expect("sma200 not found");
        assert_eq!(nodes, "sma200")
    }

    #[test]
    fn traverse_dag_order() {
        let dag: DagDTO = dag_fixture();
        let exe_order = execution_order(&dag);

        let node_execution_order_lkup: HashMap<&String, usize> = (0..exe_order.len())
            .into_iter()
            .map(|position| (exe_order.get(position).unwrap().clone(), position))
            .collect();
        let order_constraints = &[
            &["close", "sma50", "sma_diff", "sma_gap"],
            &["close", "sma200", "sma_diff", "sma_gap"],
        ];
        for outer_idx in 0..order_constraints.len() {
            let expected_order = order_constraints[outer_idx];
            for inner_idx in 0..(expected_order.len() - 1) {
                let a = expected_order[inner_idx];
                let a_position = node_execution_order_lkup.get(&a.to_string()).unwrap();
                let b = expected_order[inner_idx + 1];
                let b_position = node_execution_order_lkup.get(&b.to_string()).unwrap();
                // println!("{:?}", (a, b));
                // println!("{:?}", (a_position, b_position));
                assert!(a_position < b_position);
            }
        }
    }

    #[test]
    fn dag_to_dot_file() {
        let mut dag: DagDTO = DiGraph::new();
        let node_index_a: NodeIndex = dag.add_node(String::from("A"));
        let node_index_b = dag.add_node(String::from("B"));
        let node_index_c = dag.add_node(String::from("C"));
        let node_index_d = dag.add_node(String::from("D"));
        dag.add_edge(node_index_a, node_index_b, String::from(""));
        dag.add_edge(node_index_a, node_index_c, String::from(""));
        dag.add_edge(node_index_b, node_index_d, String::from(""));
        dag.add_edge(node_index_c, node_index_d, String::from(""));
        to_dot_file(&dag);
        let expected_output =
            read_to_string("expected_output.dot").expect("expected_output.dot not found.");
        let output = read_to_string("output.dot").expect("output.dot not found.");
        assert_eq!(output, expected_output);
    }
}

#[cfg(test)]
mod learn_library {
    use petgraph::prelude::*;

    use crate::dag::{to_dag, to_dot_file, DagDTO};
    use crate::dto::from_path;
    use petgraph::algo::toposort;
    use std::path::Path;

    #[test]
    fn topo() {
        // dag = C -> B <- A
        let mut dag: DagDTO = DiGraph::new();
        let b = dag.add_node(String::from("B"));
        let c = dag.add_node(String::from("C"));
        let a = dag.add_node(String::from("A"));
        dag.add_edge(a, b, String::new());
        dag.add_edge(c, b, String::new());
        let sorted_node_ids = toposort(&dag, None).expect("unable to toposort");

        let leaf_node_idx = sorted_node_ids.get(0).expect("unable to get leaf");
        let node = dag.node_weight(*leaf_node_idx).unwrap();
        println!("{:?}", node);
        assert_eq!(node, "A");

        let leaf_node_idx = sorted_node_ids.get(1).expect("unable to get leaf");
        let node = dag.node_weight(*leaf_node_idx).unwrap();
        println!("{:?}", node);
        assert_eq!(node, "C");
    }

    #[test]
    fn dfs_post_order() {
        let strategy = from_path(Path::new("strategy.yaml")).expect("unable to load strategy");
        let dag: DagDTO = to_dag(&strategy).expect("unable to convert to bot");
        let sorted_node_ids = toposort(&dag, None).expect("unable to toposort");

        let leaf_node_idx = sorted_node_ids.get(0).expect("unable to get leaf");
        let leaf_node = dag
            .node_weight(*leaf_node_idx)
            .expect("unable to find node");
        assert_eq!(leaf_node, "close");

        let mut dfs_post_order = DfsPostOrder::new(&dag, *leaf_node_idx);
        let root_node_id = dfs_post_order.next(&dag).unwrap();
        let root_node: &String = dag.node_weight(root_node_id).expect("unable to find root");
        println!("{:?}", root_node);
        assert_eq!(root_node, strategy.score().calculation());
    }

    #[test]
    fn bfs() {
        let strategy = from_path(Path::new("strategy.yaml")).expect("unable to load strategy");
        let dag: DagDTO = to_dag(&strategy).expect("unable to convert to bot");
        let sorted_node_ids = toposort(&dag, None).expect("unable to toposort");

        let leaf_node_idx = sorted_node_ids.get(0).expect("unable to get leaf");
        let leaf_node = dag
            .node_weight(*leaf_node_idx)
            .expect("unable to find node");
        assert_eq!(leaf_node, "close");

        let mut bfs = Bfs::new(&dag, *leaf_node_idx);

        let mut node: &String;
        loop {
            let node_id = bfs.next(&dag).unwrap();
            node = dag.node_weight(node_id).expect("unable to find root");
            println!("{:?}", node);
            if node == strategy.score().calculation() {
                break;
            }
        }
        assert_eq!(node, strategy.score().calculation());
    }
}<|MERGE_RESOLUTION|>--- conflicted
+++ resolved
@@ -1,4 +1,5 @@
 #![allow(dead_code)]
+#![allow(unused)]
 
 use std::borrow::Borrow;
 use std::collections::HashMap;
@@ -95,10 +96,7 @@
     fn strategy_to_dag() {
         let strategy = from_path(Path::new("strategy.yaml")).expect("unable to load strategy");
         let dag = to_dag(&strategy).expect("unable to convert to bot");
-<<<<<<< HEAD
         to_dot_file(&dag);
-=======
->>>>>>> e56abb3e
         assert_eq!(dag.node_count(), 5);
         assert_eq!(dag.edge_count(), 6);
         let nodes = dag
@@ -157,12 +155,13 @@
 
 #[cfg(test)]
 mod learn_library {
+    use std::path::Path;
+
+    use petgraph::algo::toposort;
     use petgraph::prelude::*;
 
     use crate::dag::{to_dag, to_dot_file, DagDTO};
     use crate::dto::from_path;
-    use petgraph::algo::toposort;
-    use std::path::Path;
 
     #[test]
     fn topo() {
