--- conflicted
+++ resolved
@@ -1,18 +1,11 @@
 #![allow(dead_code)]
+#![allow(unused)]
 
 use std::collections::HashMap;
-<<<<<<< HEAD
-use std::iter::Map;
 
 use petgraph::prelude::*;
 
 use crate::dag::{execution_order, to_dag, DagDTO};
-=======
-
-use petgraph::prelude::*;
-
-use crate::dag::{DagDTO, execution_order, to_dag};
->>>>>>> e56abb3e
 use crate::data::{Asset, MockDataClient};
 use crate::dto::{CalculationDTO, StrategyDTO};
 use crate::time_series::{TimeSeries1D, TimeStamp};
@@ -20,12 +13,8 @@
 pub struct Bot {
     strategy: StrategyDTO,
     dag: DagDTO,
-<<<<<<< HEAD
     // TODO add calc_lkup
     // calc_lkup: HashMap<String, CalculationDTO>,
-=======
-    calculation_lkup: HashMap<String, CalculationDTO>,
->>>>>>> e56abb3e
 }
 
 pub struct ExecutableBot {
@@ -42,7 +31,6 @@
 impl Bot {
     pub fn new(strategy: StrategyDTO) -> Box<Self> {
         let dag = to_dag(&strategy).expect("unable to build bot");
-<<<<<<< HEAD
         // let calc_lkup: HashMap<String, CalculationDTO> = strategy
         //     .calculations()
         //     .iter()
@@ -52,26 +40,6 @@
             strategy,
             dag,
             // calc_lkup,
-=======
-        let calc_lkup: HashMap<&str, &CalculationDTO> = strategy.calculations().iter().map(|calc| (calc.name().to_string(), calc)).collect();
-
-        let node_statuses: HashMap<&String, CalculationStatus> = bot
-            .dag
-            .node_indices()
-            .into_iter()
-            .map(|node_idx: NodeIndex| {
-                (
-                    bot.dag.node_weight(node_idx).unwrap(),
-                    CalculationStatus::NotStarted,
-                )
-            })
-            .collect();
-        // let data_client = MockDataClient::new();
-        Box::from(Bot {
-            strategy,
-            dag,
-            // data_client,
->>>>>>> e56abb3e
         })
     }
     fn dag(&self) -> &DagDTO {
